--- conflicted
+++ resolved
@@ -25,7 +25,6 @@
     assert result == expected
 
 
-<<<<<<< HEAD
 def test_weighted_average_with_none_and_negative_values():
     metrics = [
         (-1, {"acc": 0.8}),
@@ -44,7 +43,7 @@
         (0, None),
     ]
     assert utils.weighted_average(metrics) == {}
-=======
+
 def test_aggregate_ndarrays_weighted_normalization():
     weights = [[np.array([1.0])], [np.array([3.0])]]
     factors = [1.0, 3.0]
@@ -59,4 +58,3 @@
     factors = [-1.0]
     result = utils.aggregate_ndarrays_weighted(weights, factors)
     assert result == []
->>>>>>> 6dc7880a
